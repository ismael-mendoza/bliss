import torch
import torch.optim as optim

import numpy as np

import sdss_dataset_lib
import residuals_vae_lib
import simulated_datasets_lib
import starnet_vae_lib

import time

import json

device = torch.device("cuda:0" if torch.cuda.is_available() else "cpu")
print('device: ', device)

print('torch version: ', torch.__version__)

# set seed
np.random.seed(43534)
_ = torch.manual_seed(24534)

max_stars = 20

########################
# Get Hubble data
########################
hubble_cat_file='./hubble_data/NCG7078/hlsp_acsggct_hst_acs-wfc_ngc7078_r.rdviq.cal.adj.zpt.txt'
sdss_hubble_data = \
    sdss_dataset_lib.SDSSHubbleData(hubble_cat_file=hubble_cat_file,
                                    sdssdir = './../celeste_net/sdss_stage_dir/',
                                    slen = 11,
                                    run = 2566,
                                    camcol = 6,
                                    field = 65,
                                    max_detections = max_stars)
batchsize = len(sdss_hubble_data)
sdss_loader = torch.utils.data.DataLoader(
                 dataset=sdss_hubble_data,
                 batch_size=batchsize,
                 shuffle=False)


sky_intensity = sdss_hubble_data.sdss_background_full.mean()

########################
# Get data simulator
########################
# data parameters
with open('./data/default_star_parameters.json', 'r') as fp:
    data_params = json.load(fp)

data_params['min_stars'] = 0
data_params['max_stars'] = max_stars
data_params['sky_intensity'] = sky_intensity

print(data_params)

# dataset
simulated_dataset = \
    simulated_datasets_lib.load_dataset_from_params(sdss_hubble_data.psf_file,
                            data_params,
                            n_stars = 60000,
                            add_noise = True)

simulated_loader = torch.utils.data.DataLoader(
                                 dataset=simulated_dataset,
                                 batch_size=2048,
                                 shuffle=True)

########################
# Get VAEs
########################
star_encoder = starnet_vae_lib.StarEncoder(data_params['slen'],
                                           n_bands = 1,
                                          max_detections = max_stars)

# load iteration 0 results: i.e. encoder trained on simulated data only
encoder_init = './fits/starnet_invKL_encoder_twenty_stars'
print('loading encoder from: ', encoder_init)
star_encoder.load_state_dict(torch.load(encoder_init,
                               map_location=lambda storage, loc: storage))

residual_vae = residuals_vae_lib.ResidualVAE(slen = sdss_hubble_data.slen,
                                            n_bands = 1,
                                            f_min = 2000.)

star_encoder.to(device)
residual_vae.to(device)

#####################
# Define losses
#####################
def run_wake(residual_vae, star_encoder, loader,
                simulator, optimizer, cycle, n_epochs):

    star_encoder.eval();

    for epoch in range(n_epochs):
        t0 = time.time()

        avg_loss = \
            residuals_vae_lib.eval_residual_vae(residual_vae, loader, simulator,
                                optimizer = optimizer, train = True ,
                                star_encoder = star_encoder)

        elapsed = time.time() - t0
        print('[{}] loss: {:.6E}; \t[{:.1f} seconds]'.format(\
                        epoch, avg_loss, elapsed))

        if (epoch % 5) == 0:

            test_loss = \
                residuals_vae_lib.eval_residual_vae(residual_vae, loader, simulator,
                                    optimizer = None, train = False,
                                    star_encoder = star_encoder)

            print('**** test loss: {:.6E} ****'.format(test_loss))

            outfile = './fits/residual_vae_wake' + str(cycle)
            print("writing the residual vae parameters to " + outfile)
            torch.save(residual_vae.state_dict(), outfile)


def run_sleep(residual_vae, star_encoder, loader, optimizer, cycle, n_epochs):

    residual_vae.eval();

    n_epochs = 500

    for epoch in range(n_epochs):
        t0 = time.time()

        avg_loss, counter_loss = objectives_lib.eval_star_encoder_loss(star_encoder, loader,
                                                        optimizer, train = True,
                                                        residual_vae = residual_vae)

        elapsed = time.time() - t0
        print('[{}] loss: {:0.4f}; counter loss: {:0.4f} \t[{:.1f} seconds]'.format(\
                        epoch, avg_loss, counter_loss, elapsed))

        # draw fresh data
        loader.dataset.set_params_and_images()

        if (epoch % 20) == 0:
            _, _ = \
                objectives_lib.eval_star_encoder_loss(star_encoder,
                                                loader, train = True,
                                                residual_vae = residual_vae)

            loader.dataset.set_params_and_images()
            test_loss, test_counter_loss = \
                objectives_lib.eval_star_encoder_loss(star_encoder,
                                                loader, train = False,
                                                residual_vae = residual_vae)

            print('**** test loss: {:.3f}; counter loss: {:.3f} ****'.format(test_loss, test_counter_loss))

            outfile = './fits/starnet_encoder_sleep' + str(cycle)
            print("writing the encoder parameters to " + outfile)
            torch.save(star_encoder.state_dict(), outfile)


##############################
# Train!
##############################
# get optimizers
learning_rate = 1e-3
weight_decay = 1e-5
residual_optimizer = optim.Adam([
                    {'params': residual_vae.parameters(),
                    'lr': learning_rate}],
                    weight_decay = weight_decay)

learning_rate = 1e-3
weight_decay = 1e-5
encoder_optimizer = optim.Adam([
                    {'params': star_encoder.parameters(),
                    'lr': learning_rate}],
                    weight_decay = weight_decay)

# run_wake(residual_vae, star_encoder, sdss_loader,
#             simulated_dataset.simulator, residual_optimizer, cycle = 1, n_epochs = 150)

<<<<<<< HEAD
resiudal_vae.load_state_dict(torch.load('./fits/residual_vae_wake1',
=======
residual_vae.load_state_dict(torch.load('../fits/residual_vae_wake1',
>>>>>>> 0b2c3020
                               map_location=lambda storage, loc: storage))

run_sleep(residual_vae, star_encoder, simulated_loader, encoder_optimizer, cycle = 1)<|MERGE_RESOLUTION|>--- conflicted
+++ resolved
@@ -183,11 +183,7 @@
 # run_wake(residual_vae, star_encoder, sdss_loader,
 #             simulated_dataset.simulator, residual_optimizer, cycle = 1, n_epochs = 150)
 
-<<<<<<< HEAD
-resiudal_vae.load_state_dict(torch.load('./fits/residual_vae_wake1',
-=======
 residual_vae.load_state_dict(torch.load('../fits/residual_vae_wake1',
->>>>>>> 0b2c3020
                                map_location=lambda storage, loc: storage))
-
-run_sleep(residual_vae, star_encoder, simulated_loader, encoder_optimizer, cycle = 1)+residual_vae.to(device)
+run_sleep(residual_vae, star_encoder, simulated_loader, encoder_optimizer, cycle = 1, n_epochs = 200)