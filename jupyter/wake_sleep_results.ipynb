--- conflicted
+++ resolved
@@ -726,7 +726,6 @@
    "metadata": {},
    "outputs": [],
    "source": [
-<<<<<<< HEAD
     "init_encoder"
    ]
   },
@@ -737,25 +736,15 @@
    "outputs": [],
    "source": [
     "star_encoder.load_state_dict(torch.load(init_encoder, \n",
-=======
-    "star_encoder.load_state_dict(torch.load('../fits/results_11052019/starnet3', \n",
->>>>>>> 6b6fb195
     "                                       map_location=lambda storage, loc: storage))\n",
     "\n",
     "star_encoder.eval(); \n",
     "    \n",
     "sampled_locs_full_image, sampled_fluxes_full_image, sampled_n_stars_full = \\\n",
-<<<<<<< HEAD
     "    star_encoder.sample_star_encoder(full_image,\n",
     "                                       full_background,\n",
     "                                    return_map = False)[0:3]\n",
     "    \n",
-=======
-    "    star_encoder.sample_star_encoder(full_image.unsqueeze(0).unsqueeze(0),\n",
-    "                                       full_background.unsqueeze(0).unsqueeze(0),\n",
-    "                                        return_map = True)[0:3]\n",
-    "\n",
->>>>>>> 6b6fb195
     "recon_mean, init_loss = \\\n",
     "    psf_transform_lib.get_psf_loss(full_image.unsqueeze(0).unsqueeze(0),\n",
     "                                   full_background.unsqueeze(0).unsqueeze(0),\n",
@@ -784,11 +773,7 @@
     "psf_loss_vec = np.zeros(n_iter)\n",
     "for i in range(0, n_iter): \n",
     "    if i == 0: \n",
-<<<<<<< HEAD
     "        star_encoder.load_state_dict(torch.load(init_encoder, \n",
-=======
-    "        star_encoder.load_state_dict(torch.load('../fits/results_11052019/starnet3', \n",
->>>>>>> 6b6fb195
     "                                       map_location=lambda storage, loc: storage))\n",
     "            \n",
     "    else: \n",
@@ -804,7 +789,6 @@
     "        \n",
     "    star_encoder.eval(); \n",
     "    \n",
-<<<<<<< HEAD
     "    # get parameters\n",
     "    map_locs_full_image, map_fluxes_full_image, map_n_stars_full = \\\n",
     "        star_encoder.sample_star_encoder(full_image, \n",
@@ -822,33 +806,13 @@
     "                                        pad = 5)\n",
     "    \n",
     "    residual = ((recon_mean[0, band].detach() - full_image[0, band]) / full_image[0, band])[10:90, 10:90]\n",
-=======
-    "    sampled_locs_full_image, sampled_fluxes_full_image, sampled_n_stars_full = \\\n",
-    "        star_encoder.sample_star_encoder(full_image.unsqueeze(0).unsqueeze(0),\n",
-    "                                           full_background.unsqueeze(0).unsqueeze(0),\n",
-    "                                            return_map = True)[0:3]\n",
-    "    \n",
-    "    recon_mean, psf_loss_vec[i] = \\\n",
-    "        psf_transform_lib.get_psf_loss(full_image.unsqueeze(0).unsqueeze(0),\n",
-    "                                       full_background.unsqueeze(0).unsqueeze(0),\n",
-    "                                        sampled_locs_full_image, sampled_fluxes_full_image,\n",
-    "                                        n_stars = sampled_n_stars_full,\n",
-    "                                        psf = psf_transform.forward(),\n",
-    "                                        pad = 5)\n",
-    "    \n",
-    "    residual = ((recon_mean.squeeze().detach() - full_image)/full_image)[10:90, 10:90]\n",
->>>>>>> 6b6fb195
     "    vmax = residual.abs().max()\n",
     "    plt.matshow(residual, vmin = -vmax, vmax = vmax, cmap=plt.get_cmap('bwr'))\n",
     "    plt.colorbar()\n",
     "    \n",
-<<<<<<< HEAD
     "    print(((recon_mean - full_image).abs() / full_image)[0, 0, 5:95, 5:95].mean())\n",
     "\n",
     "    "
-=======
-    "#     print((((recon_mean.squeeze().detach() - full_image)**2) / full_image)[10:90, 10:90].mean())"
->>>>>>> 6b6fb195
    ]
   },
   {
