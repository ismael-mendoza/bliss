--- conflicted
+++ resolved
@@ -95,13 +95,8 @@
     # draw fresh data
     loader.dataset.set_params_and_images()
 
-<<<<<<< HEAD
-    if (epoch % 20) == 0:
+    if (epoch % print_every) == 0:
         _ = \
-=======
-    if (epoch % print_every) == 0:
-        _, _ = \
->>>>>>> 4654b1f1
             objectives_lib.eval_star_encoder_loss(star_encoder,
                                             loader, train = True)
 
